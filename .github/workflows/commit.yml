--- conflicted
+++ resolved
@@ -25,8 +25,4 @@
           keychain-password: ${{ secrets.KEYCHAIN_PASSWORD }}
 
       - name: "Build & Archive"
-<<<<<<< HEAD
-        uses: devbotsxyz/xcode-archive@v1
-=======
-        uses: devbotsxyz/xcode-archive@v1
->>>>>>> ab37a0b5
+        uses: devbotsxyz/xcode-archive@v1